--- conflicted
+++ resolved
@@ -87,13 +87,9 @@
   "lorem==0.1.1",
   "xdg-base-dirs>=6.0.1",
   "wn==0.9.5",
-<<<<<<< HEAD
-  "ollama>=0.1.7",
+  "ollama>=0.4.7",
   "nvidia-riva-client==2.16.0",
   "langdetect==1.0.9",
-=======
-  "ollama>=0.4.7",
->>>>>>> 578dc59a
   "tiktoken>=0.7.0"
 ]
 
