--- conflicted
+++ resolved
@@ -78,11 +78,8 @@
   "xdg-base-dirs>=6.0.1",
   "wn==0.9.5",
   "ollama>=0.1.7",
-<<<<<<< HEAD
   "nvidia-riva-client==2.16.0",
-=======
   "tiktoken>=0.7.0"
->>>>>>> 03356ed9
 ]
 
 [project.optional-dependencies]
