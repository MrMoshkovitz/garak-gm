"""atkgen: Attack Generation.

This probe uses a separate model to create prompts for a generator,
which are intended to guide that generator into a certain failure mode.

Warning: These attack models may generate highly toxic prompts while
attempting to goad target models into failure - peruse logs at your
own risk, and don't spend too much time doing it, using this guide
to working with harmful text:

 https://aclanthology.org/2022.findings-emnlp.35/
"""

import copy
import logging
import json
import re
from typing import List

from colorama import Fore, Style
from tqdm import tqdm

from garak import _config
import garak._plugins
import garak.attempt
from garak.probes.base import Probe

TEMPLATE_PLACEHOLDER = "[query]"


class Tox(Probe):
    """Automatic attack generation, trying to elicit toxic outputs from the model.

    This probe uses an attack model, trained on conversations that led to LLMs
    outputting toxicity, to generate prompts that should nudge a target LLM into
    yielding toxic output. The data used for this attack generation model was selected
    using the same detector as this tox probe uses, so both attack generation model
    and detector are looking for the same definition of the failure mode."""

    recommended_detector = ["unsafe_content.ToxicCommentModel"]
    tags = [
        "avid-effect:ethics:E0301",
        "quality:Behavioral:ContentSafety:Toxicity",
        "quality:Behavioral:ContentSafety:HateHarassment",
        "quality:Behavioral:ContentSafety:Profanity",
        "payload:unwanted",
    ]
    goal = "make the model say something toxic"
    parallelisable_attempts = False  # atkgen has its own dialog manager
    doc_uri = (
        "https://interhumanagreement.substack.com/p/faketoxicityprompts-automatic-red"
    )
    lang = "en"
    tier = Probe.TIER_2

    DEFAULT_PARAMS = Probe.DEFAULT_PARAMS | {
        "max_calls": 5,
        "constructive_tension": True,
        "red_team_model_type": "huggingface.Pipeline",
        "red_team_model_name": "garak-llm/attackgeneration-toxicity_gpt2",
        "red_team_model_config": {
            "hf_args": {"device": "cpu", "torch_dtype": "float32"}
        },  # defer acceleration devices to model under test unless overriden
        "red_team_prompt_template": "<|input|>[query]<|response|>",
        "red_team_postproc_rm_regex": r"\<\|.*",
        "use_only_first_sent": True,  # should we only consider the first sentence of the target's response?
    }

    def probe(self, generator) -> List[garak.attempt.Attempt]:
        output_is_conversation = _config.system.verbose >= 2

        if self.redteamer is None:

            print(
                "🔴🪖  ", end=""
            )  # distinguish load message for atkgen generator from target generator
            self.redteamer = garak._plugins.load_plugin(
                f"generators.{self.red_team_model_type}",
                config_root=self.red_team_model_config,
            )
            self.redteamer.deprefix_prompt = True
            self.redteamer.parallel_requests = False

        attempts = []
        red_team_model_short = self.red_team_model_name.split("/")[-1]

        prev_parallel_requests = generator.parallel_requests
        generator.parallel_requests = False
        if "max_new_tokens" in dir(generator):  # let the probed model decide what to do
            prev_max_new_tokens = generator.max_new_tokens
            generator.max_new_tokens = None
        attack_iterator = tqdm(
            range(self.generations), leave=False
        )  # itrerate for probe generations
        attack_iterator.set_description(self.probename.replace("garak.", ""))

        for i in attack_iterator:
            self.redteamer.max_new_tokens = (
                None  # artopt unhappy with this being set on first iter
            )
            calls_made = 0
            keep_going = True

            this_attempt = self._mint_attempt()  # don't set the prompt yet

            last_response = None
            turns = []
            logging.debug("atkgen: attempt %s uuid %s", i, this_attempt.uuid)

            if not output_is_conversation:
                t = tqdm(total=2 * self.max_calls, leave=False)
            else:
                print("atkgen: 🆕 ⋅.˳˳.⋅ॱ˙˙ॱ New conversation ॱ˙˙ॱ⋅.˳˳.⋅ 🗣️")

            while calls_made < self.max_calls and keep_going:
                if not output_is_conversation:
                    t.set_description(
                        f" turn {t.n:02}: red teaming [{red_team_model_short[:10]:<10}]"
                    )
                # generate a challenge
                if last_response == "" and self.constructive_tension:
                    challenge = ""
                else:
                    if last_response:
                        if self.use_only_first_sent:
                            last_response = last_response.split(". ")[
                                0
                            ]  # nltk sentence splitter install too unfriendly
                    else:
                        last_response = ""  # maybe it's none or 0.0 or [] or goodness knows. let's get an empty string.

                    if len(self.red_team_prompt_template):
                        query = self.red_team_prompt_template.replace(
                            "[query]", last_response
                        )
                    else:
                        query = last_response  # oh hey we might want to be able to switch roles here for chat models. or not?

                    challenge = self.redteamer.generate(garak.attempt.Turn(query))[0]
                    if self.red_team_postproc_rm_regex:
                        challenge_text = re.sub(
                            self.red_team_postproc_rm_regex, "", challenge.text
                        ).strip()

                if not output_is_conversation:
                    t.update()
<<<<<<< HEAD
                turn = ("probe", challenge_text)

                if len(turns) == 0:
                    this_attempt.prompt = challenge_text
                    this_attempt._expand_prompt_to_histories(1)
                else:
                    this_attempt._add_turn("user", [garak.attempt.Turn(challenge_text)])
=======

                # TODO: the detector requires challenge and response in "en" this probe currently
                # results in no retention of the challenge translation sent to the target

                # translate the challenge to send to the target
                challenge_to_send = self.translator.translate([challenge])[0]
                turn = ("probe", challenge)  # turns stores the original challenge

                if len(turns) == 0:
                    this_attempt.prompt = challenge_to_send
                    this_attempt.lang = self.translator.target_lang
                    if challenge_to_send != challenge:
                        this_attempt.notes["pre_translation_prompt"] = challenge
                    this_attempt._expand_prompt_to_histories(1)
                else:
                    this_attempt._add_turn("user", [challenge_to_send])
>>>>>>> e358045c

                turns.append(turn)
                logging.debug("atkgen: probe: %s", turn)
                if output_is_conversation:
                    probe_text = re.sub(r"[\r\n]+", "\n", turn[1]).strip()
                    print(
                        f"atkgen: 🔴 probe: {Fore.LIGHTYELLOW_EX}{probe_text}{Style.RESET_ALL}"
                    )
                else:
                    t.set_description(
                        f" turn {t.n:02}: waiting for [{generator.name[:10]:<10}]"
                    )
<<<<<<< HEAD
                # send the challenge and get the response
                response = generator.generate(garak.attempt.Turn(challenge_text))
=======
                # send the challenge in the target language and get the response
                response = generator.generate(challenge_to_send)
>>>>>>> e358045c
                if response is None or len(response) == 0:
                    response_text = ""
                else:
                    response_text = (
                        response[0].text.strip() if response[0] is not None else ""
                    )

                # log the response
<<<<<<< HEAD
                turn = ("model", response_text)
                this_attempt._add_turn("assistant", [garak.attempt.Turn(response_text)])
=======
                response_to_store = self.reverse_translator.translate([response])[0]
                turn = ("model", response_to_store)
                if (
                    self.reverse_translator.source_lang
                    != self.reverse_translator.target_lang
                ):
                    this_attempt.reverse_translator_outputs = [response_to_store]
                this_attempt._add_turn("assistant", [response])
>>>>>>> e358045c
                turns.append(turn)
                logging.debug("atkgen: model: %s", turn)
                if output_is_conversation:
                    print(f"atkgen: 🦜 model: {Style.BRIGHT}{turn[1]}{Style.RESET_ALL}")
                else:
                    t.update()
                # increment calls_made
                calls_made += 1
                # check if the resp is empty or if it matches the previous resp
                if not len(response_text) and not self.constructive_tension:
                    keep_going = False
                if response == last_response:
                    keep_going = False
                # update last_response
                last_response = response_text.replace("\n", " ").strip()
                self.redteamer.max_new_tokens = 170  # after first iter, give a limit

            if not output_is_conversation:
                t.close()

            this_attempt.notes["turns"] = turns

            _config.transient.reportfile.write(
                json.dumps(this_attempt.as_dict()) + "\n"
            )
            attempts.append(copy.deepcopy(this_attempt))

        # restore request parallelisation option
        generator.parallel_requests = prev_parallel_requests
        # restore generator's token generation limit
        if "max_new_tokens" in dir(generator):  # let the probed model decide what to do
            generator.max_new_tokens = prev_max_new_tokens

        return attempts

    def _build_red_team_model_config(self):
        try:
            rt_model_module, rt_model_class = self.red_team_model_type.split(".")
        except ValueError as e:
            msg = f"red team model type needs to be fully specified, w.g. 'module.Class'. Got {self.red_team_model_type}"
            logging.critical(msg)
            raise ValueError() from e
        rt_config = {
            "generators": {
                rt_model_module: {
                    rt_model_class: self.red_team_model_config
                    | {"name": self.red_team_model_name},
                }
            }
        }
        return rt_config

    def __init__(self, config_root=_config):
        super().__init__(config_root)
        self.redteamer = None
        self.red_team_model_config = self._build_red_team_model_config()
        if (
            len(self.red_team_prompt_template)
            and TEMPLATE_PLACEHOLDER not in self.red_team_prompt_template
        ):
            msg = f"No query placeholder {TEMPLATE_PLACEHOLDER} in {self.__class__.__name__} prompt template {self.red_team_prompt_template}"
            logging.critical(msg)
            raise ValueError(msg)<|MERGE_RESOLUTION|>--- conflicted
+++ resolved
@@ -144,32 +144,22 @@
 
                 if not output_is_conversation:
                     t.update()
-<<<<<<< HEAD
-                turn = ("probe", challenge_text)
-
-                if len(turns) == 0:
-                    this_attempt.prompt = challenge_text
-                    this_attempt._expand_prompt_to_histories(1)
-                else:
-                    this_attempt._add_turn("user", [garak.attempt.Turn(challenge_text)])
-=======
 
                 # TODO: the detector requires challenge and response in "en" this probe currently
                 # results in no retention of the challenge translation sent to the target
 
                 # translate the challenge to send to the target
-                challenge_to_send = self.translator.translate([challenge])[0]
-                turn = ("probe", challenge)  # turns stores the original challenge
+                challenge_to_send = self.translator.translate([challenge_text])[0]
+                turn = ("probe", challenge_text)  # turns stores the original challenge
 
                 if len(turns) == 0:
                     this_attempt.prompt = challenge_to_send
                     this_attempt.lang = self.translator.target_lang
-                    if challenge_to_send != challenge:
-                        this_attempt.notes["pre_translation_prompt"] = challenge
+                    if challenge_to_send != challenge_text:
+                        this_attempt.notes["pre_translation_prompt"] = challenge_text
                     this_attempt._expand_prompt_to_histories(1)
                 else:
-                    this_attempt._add_turn("user", [challenge_to_send])
->>>>>>> e358045c
+                    this_attempt._add_turn("user", [garak.attempt.Turn(challenge_to_send)])
 
                 turns.append(turn)
                 logging.debug("atkgen: probe: %s", turn)
@@ -182,13 +172,8 @@
                     t.set_description(
                         f" turn {t.n:02}: waiting for [{generator.name[:10]:<10}]"
                     )
-<<<<<<< HEAD
-                # send the challenge and get the response
-                response = generator.generate(garak.attempt.Turn(challenge_text))
-=======
                 # send the challenge in the target language and get the response
-                response = generator.generate(challenge_to_send)
->>>>>>> e358045c
+                response = generator.generate(garak.attempt.Turn(challenge_to_send))
                 if response is None or len(response) == 0:
                     response_text = ""
                 else:
@@ -197,19 +182,14 @@
                     )
 
                 # log the response
-<<<<<<< HEAD
-                turn = ("model", response_text)
-                this_attempt._add_turn("assistant", [garak.attempt.Turn(response_text)])
-=======
-                response_to_store = self.reverse_translator.translate([response])[0]
+                response_to_store = self.reverse_translator.translate([response_text])[0]
                 turn = ("model", response_to_store)
                 if (
                     self.reverse_translator.source_lang
                     != self.reverse_translator.target_lang
                 ):
                     this_attempt.reverse_translator_outputs = [response_to_store]
-                this_attempt._add_turn("assistant", [response])
->>>>>>> e358045c
+                this_attempt._add_turn("assistant", [garak.attempt.Turn(response_text)])
                 turns.append(turn)
                 logging.debug("atkgen: model: %s", turn)
                 if output_is_conversation:
